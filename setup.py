--- conflicted
+++ resolved
@@ -5,11 +5,7 @@
 
 setup(
     name='nrgpy',
-<<<<<<< HEAD
     version='1.0.0',
-=======
-    version='0.17.8',
->>>>>>> 40749e1e
     description='library for handling NRG Systems data files',
     long_description=long_description,
     long_description_content_type='text/markdown',
