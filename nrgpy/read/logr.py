from datetime import datetime, timedelta
from glob import glob
import os
import pandas as pd
from nrgpy.common.enums import LoggerModel
from nrgpy.common.log import log
from nrgpy.utils.utilities import (
    check_platform,
    locate_text_in_df_column,
    windows_folder_path,
    linux_folder_path,
    draw_progress_bar,
    string_date_check,
    renamer,
)
from typing import List


class LogrRead:
    def __init__(
        self,
        filename: str = "",
        out_file: str = "",
        text_timestamps: bool = False,
        logger_local_time: bool = False,
        **kwargs,
    ):
        """Class of Pandas dataframes created from LOGR data files.

        If a filename is passed when calling class, the file is read in alone.
        Otherwise, an instance of the class is created, and the concat_txt function may
        be called to combine all txt files in a directory.

        Filters may be used on any part of the filename, to combine a subset of dat
        files in a directory.

        Parameters
        ----------
        filename : str, optional
            path to filename
        out_file : str, optional
            path to outputted file
        text_timestamps : boolean
            set to True for text timestamps
        logger_local_time : boolean
            (True) convert dat file UTC timestamps to logger local time

        Returns
        ---------
        ch_info : obj
            pandas dataframe of ch_list (below) pulled out of file with
            logr_read.arrange_ch_info()
        ch_list : list
            list of channel info; can be converted to json w/ import json ...
            json.dumps(fut.ch_info)
        data : obj
            pandas dataframe of all data
        head : obj
            lines at the top of the txt file..., used when rebuilding timeshifted files
        site_info : obj
            pandas dataframe of site information
        logger_sn : str
        logger_type : str
        latitude : float
        longitude : float
        elevation : int
        site_description : str
        start_date : str
        """
        self.filename = filename
        self.text_timestamps = text_timestamps
        self.out_file = out_file
        self.logger_local_time = logger_local_time
        self.reader_type = "LOGR"

        if out_file == "":
            out_file = datetime.today().strftime("%Y-%m-%d") + "_LOGR.dat"

        if self.filename:
            self.process_file()

    def process_file(self) -> None:
        i = 0
        self.set_timestamp_col()
        with open(self.filename, encoding='iso-8859-1') as infile:
            for line in infile:
                if line == "Data\n":
                    break
                else:
                    i = i + 1
        with open(self.filename, encoding='iso-8859-1') as myfile:
            self.head = "".join([myfile.readline() for _ in range(2)])

        header_len = i + 1
        read_len = header_len - 5
        self.site_info = pd.read_csv(
            self.filename,
            skiprows=2,
            sep="\t",
            index_col=False,
            nrows=read_len,
            usecols=[0, 1],
            header=None,
            encoding='iso-8859-1'
        )
        self.site_info = self.site_info.iloc[
            : self.site_info.loc[self.site_info[0] == "Data"].index.tolist()[0] + 1
        ]
        self.format_site_data()
        self.create_data_df(header_len)
        if str(self.filename).lower().endswith("dat"):
            self.arrange_ch_info()

    def set_timestamp_col(self) -> None:
        if self.filename.lower().endswith("diag"):
            self.timestamp_col = "Stats_Timestamp"
        else:
            self.timestamp_col = "Timestamp"

    def create_data_df(self, header_len: int) -> None:
        self.suffix = str(self.filename).lower().split(".")[-1]
        if self.suffix == "log":
            try:
                if self.logger_model in LoggerModel.LOGR_SOLAR.value:
                    self.data = pd.read_csv(
                        self.filename,
                        names=logr_log_columns,
                        skiprows=header_len,
                        sep=",",
                        encoding="iso-8859-1",
                    )
                else:
                    self.data = pd.read_csv(
                        self.filename,
                        names=logr_log_columns,
                        skiprows=header_len,
                        sep="\t",
                        encoding="iso-8859-1",
                    )

                self.first_timestamp = self.data.iloc[0][self.timestamp_col]
            except IndexError:
                pass
        elif self.suffix == "diag":
            try:
                self.data = pd.read_csv(
                    self.filename,
                    # names=logr_diag_columns,
                    skiprows=header_len,
                    sep="\t",
                    encoding="iso-8859-1",
                )
                self.first_timestamp = self.data.iloc[0][self.timestamp_col]
            except IndexError:
                pass
        else:
            try:
                self.data = pd.read_csv(
                    self.filename, skiprows=header_len, sep="\t", encoding="iso-8859-1"
                )
                self.format_timestamps()
                self.first_timestamp = self.data.iloc[0][self.timestamp_col]
            except IndexError:
                pass

    def format_timestamps(self) -> None:
        if not self.text_timestamps:
            self.data[self.timestamp_col] = pd.to_datetime(
                self.data[self.timestamp_col]
            )
        if self.logger_local_time and not self.text_timestamps:
            self.data["TimestampUTC"] = self.data[self.timestamp_col]
            self.data[self.timestamp_col] = self.data["TimestampUTC"] + timedelta(
                hours=int(self.time_zone)
            )
        elif self.logger_local_time and self.text_timestamps:
            print("Cannot convert timestamps to local if using text_timestamps==True")
            log.error(
                "Cannot convert timestamps to local if using text_timestamps==True"
            )

    def __repr__(self):
        return "<class {}: {} >".format(self.__class__.__name__, self.filename)

    def arrange_ch_info(self) -> None:
        """creates ch_info dataframe and ch_list array"""

        # correction for calculated channel colon missing
        def return_channel_number(x: pd.Series) -> int:
            """temporary fix for missing colon on dat file Channel key"""
            if pd.isnull(x["Channel:"]):
                return x["Channel"]
            else:
                return x["Channel:"]

        array = [
            "Channel:",
            "Channel",  # <--- fix for missing colon in dat file Channel key
            "Sensor Type:",
            "Description:",
            "Serial Number:",
            "Measurand:",
            "Height:",
            "Bearing:",
            "Scale Factor:",
            "Offset:",
            "Units:",
            "Vane Mounting Angle:",
            "Gust Source Channel:",
        ]

        self.array = array
        self.ch_info = pd.DataFrame()
        ch_data = {}
        ch_list = []
        ch_details = 0

        for row in self.site_info.loc[self.site_info[0].isin(array)].iterrows():
            if (
                row[1][0] in (array[0], array[1]) and ch_details == 0
            ):  # start channel data read
                ch_details = 1
                ch_data[row[1][0]] = row[1][1]

            elif (
                row[1][0] in (array[0], array[1]) and ch_details == 1
            ):  # close channel, start new data read
                ch_list.append(ch_data)
                ch_data = {}
                ch_data[row[1][0]] = row[1][1]

            elif row[1][0] in str(array):
                ch_data[row[1][0]] = row[1][1]

        ch_list.append(ch_data)  # last channel's data
        ch_df = pd.DataFrame(ch_list)

        self.ch_list = ch_list
        self.ch_info = pd.concat(
            [self.ch_info, ch_df], ignore_index=True, axis=0, join="outer"
        )

        self.ch_info["Channel:"] = self.ch_info.apply(
            lambda x: return_channel_number(x), axis=1
        )

    def format_site_data(self) -> None:
        """take dat header to create oject data"""
        try:
            self.Site_info = self.site_info.copy()
            self._site_info = self.Site_info.T
            self._site_info.columns = self._site_info.iloc[0]
            self._site_info.columns = self._site_info.iloc[0]
            self._site_info = self._site_info[1:]

            try:
                width = list(self._site_info.columns.values).index("Sensor History")
                self._site_info = self._site_info.iloc[:, :width]
            except (
                ValueError
            ):  # allows for parsing site info in diagnostic & events export,
                # which don't have sensor history
                pass

            self._site_info.rename(columns=renamer(), inplace=True)
            self._site_info.columns = [
                str(col).replace(":", "").strip() for col in self._site_info.columns
            ]

            self.latitude = float(self._site_info["Latitude"].values[0])
            self.longitude = float(self._site_info["Longitude"].values[0])
            self.elevation = int(self._site_info["Elevation"].values[0])
            self.location = self._site_info["Location"].values[0]
            self.project = self._site_info["Project"].values[0]
            self.site_description = self._site_info["Site"].values[0]

            self.logger_sn = self._site_info["Serial Number"].values[0]
            self.site_number = self.logger_sn
            self.logger_type = self._site_info["Model Number"].values[0]
            self.logger_model = self.logger_type
            self.time_zone = self._site_info["Time Zone"].values[0]

            if "FTP FW Version" in list(
                self._site_info.keys()
            ) and "Created FW Version" in list(self._site_info.keys()):
                self.ftp_fw_version = self._site_info["FTP FW Version"].values[0]
                self.created_fw_version = self._site_info["Created FW Version"].values[
                    0
                ]
            elif "Exported FW Version" in list(
                self._site_info.keys()
            ) and "Created FW Version" in list(self._site_info.keys()):
                self.ftp_fw_version = self._site_info["Exported FW Version"].values[0]
                self.created_fw_version = self._site_info["Created FW Version"].values[
                    0
                ]
            elif "FW Version" in list(self._site_info.keys()):
                self.ftp_fw_version = self._site_info["FW Version"].values[0]
                self.created_fw_version = None
            else:
                self.ftp_fw_version = "UNKNOWN"
                self.created_fw_version = None
        # self.ch_info.drop(columns=['Channel'], inplace=True)

        except Exception as e:
            self.e = e
            print("Warning: error processing site_info: {}".format(e))
            log.exception(f"Cannot parse site info: {e}")

    def get_filtered_file_list(self, pre_filtered_list: List[str] = None) -> list:
        """Get filtered list of files based on filter criteria.
        
        Parameters
        ----------
        pre_filtered_list : List[str], optional
            List of files to apply filters to. If None, uses directory contents.
        """
        if pre_filtered_list is not None:
            files = [
                f for f in pre_filtered_list
                if self.file_filter in f
                and self.filter2 in f
                and self.file_type in f
                and string_date_check(self.start_date, self.end_date, os.path.basename(f))
            ]
        else:
            files = [
                os.path.join(self.dat_dir, f)
                for f in sorted(os.listdir(self.dat_dir))
                if self.file_filter in f
                and self.filter2 in f
                and self.file_type in f
                and string_date_check(self.start_date, self.end_date, f)
            ]
        return files

    def concat_txt(
        self,
        dat_dir: str = "",
        file_type: str = "statistical",
        file_filter: str = "",
        filter2: str = "",
        start_date: str = "1970-01-01",
        end_date: str = "2150-12-31",
        ch_details: bool = False,
        output_txt: bool = False,
        out_file: str = "",
        progress_bar: bool = True,
        drop_duplicates: bool = True,
        file_list: List[str] = None,
        **kwargs,
    ):
        """Will concatenate all text files in the dat_dir

        files must match the site_filter argument. Note these are both blank by default.

        Parameters
        ----------
        dat_dir : str (path-like)
            directory holding txt files
        file_type : str
            type of export (meas, event, comm, sample, etc...)
        file_filter : str
            text filter for txt files, like site number, etc.
        filter2 : str
            secondary text filter
        start_date : str
            for filtering files to concat based on date "YYYY-mm-dd"
        end_date : str
            for filtering files to concat based on date "YYYY-mm-dd"
        ch_details : bool
            show additional info in ch_info dataframe
        output_txt : bool
            create a txt output of data df
        out_file : str
            filename to write data dataframe too if output_txt = True
        progress_bar : bool
            show bar on concat [True] or list of files [False]
        drop_duplicates : bool
            drop duplicate timestamps [True] or leave duplicates [False]
        file_list : List[str], optional
            Initial list of files to filter before applying directory filters. Can be a list of file

        Returns
        -------
        ch_info : obj
            pandas dataframe of ch_list (below) pulled out of file with
            logr_read.arrange_ch_info()
        ch_list : list
            list of channel info; can be converted to json w/ import json ...
            json.dumps(fut.ch_info)
        data : obj
            pandas dataframe of all data
        head : obj
            lines at the top of the txt file..., used when rebuilding timeshifted files
        site_info : obj
            pandas dataframe of site information
        logger_sn : str
        ipack_sn : str
        logger_type : str
        ipack_type : str
        latitude : float
        longitude : float
        elevation : int
        site_number : str
        site_description : str
        start_date : str
        dat_file_names : list
            list of files included in concatenation

        Examples
        --------
        Read files into nrgpy reader object

        >>> import nrgpy
        >>> reader = nrgpy.logr_read()
        >>> reader.concat_txt(
                dat_dir='/path/to/dat/files/',
                file_filter='123456', # site 123456
                start_date='2020-01-01',
                end_date='2020-01-31',
            )
        Time elapsed: 2 s | 33 / 33 [=============================================] 100%
        Queue processed
        >>> reader.logger_sn
        '511'
        >>> reader.ch_info
                Channel: 	Description: 	Offset:	Scale Factor: 	Serial Number: 	Type: 	Units:
        0 	1 	        NRG S1 	        0.13900 	0.09350 	94120000059 	Anemometer 	m/s
        1 	2 	        NRG S1 	        0.13900 	0.09350 	94120000058 	Anemometer 	m/s
        2 	3 	        NRG S1 	        0.13900 	0.09350 	94120000057 	Anemometer 	m/s
        3 	4 	        NRG 40C Anem 	0.35000 	0.76500 	179500324860 	Anemometer 	m/s
        4 	5 	        NRG 40C Anem 	0.35000 	0.76500 	179500324859 	Anemometer 	m/s
        5 	6 	        NRG S1 	        0.13900 	0.09350 	94120000056 	Anemometer 	m/s
        6 	13 	        NRG 200M Vane 	-1.46020 	147.91100 	10700000125 	Vane        Deg
        7 	14 	        NRG 200M Vane 	-1.46020 	147.91100 	10700000124 	Vane        Deg
        8 	5 	        NRG T60 Temp 	-40.85550 	44.74360 	9400000705      Analog      C
        9 	6 	        NRG T60 Temp 	40.85550 	44.74360 	9400000xxx      Analog      C
        10 	7 	        NRG RH5X Humi 	0.00000 	20.00000 	NaN 	        Analog      %RH
        11 	0 	        NRG BP60 Baro 	95.27700 	243.91400 	NaN 	        Analog      hPa
        12 	1 	        NRG BP60 Baro 	95.04400 	244.23900 	9396FT1937      Analog  	hPa
        """

        if "site_filter" in kwargs and file_filter == "":
            self.file_filter = kwargs.get("site_filter")
        else:
            self.file_filter = file_filter

        self.ch_details = ch_details
        self.start_date = start_date
        self.end_date = end_date
        self.filter2 = filter2
        self.file_type = file_type
        self.dat_file_names = []

        if "txt_dir" in kwargs and not dat_dir:
            dat_dir = kwargs.get("txt_dir")  # type: ignore

        if check_platform() == "win32":
            self.dat_dir = windows_folder_path(dat_dir)
        else:
            self.dat_dir = linux_folder_path(dat_dir)

        first_file = True

        all_files = [
            os.path.join(self.dat_dir, f)
            for f in sorted(os.listdir(self.dat_dir))
        ]

        if file_list is not None:
            # Convert file_list to full paths if they're just filenames
            full_path_list = []
            for f in file_list:
                if os.path.dirname(f):  # If file has a directory component
                    if os.path.exists(f):  # Check if full path exists
                        full_path_list.append(f)
                else:  # If just a filename
                    full_path = os.path.join(self.dat_dir, f)
                    if os.path.exists(full_path):
                        full_path_list.append(full_path)
            
            if not full_path_list:
                logger.warning("No valid files found in provided file_list")
                files = []
            else:
                files = [f for f in all_files if f in full_path_list]
        else:
            files = all_files

        files = self.get_filtered_file_list(files)

        self.file_count = len(files)
        self.pad = len(str(self.file_count))
        self.counter = 1
        self.start_time = datetime.now()
        self.failed_files = []

        log.info(f"Concatenating {self.file_count} files...")

        for f in files:
            if progress_bar:
                draw_progress_bar(self.counter, self.file_count, self.start_time)
            else:
                print(
                    "Adding {0}/{1} ... {2} ... ".format(
                        str(self.counter).rjust(self.pad),
                        str(self.file_count).ljust(self.pad),
                        os.path.basename(f),
                    ),
                    end="",
                    flush=True,
                )

            if first_file:
                first_file = False

                try:
                    self.base = LogrRead(
                        f,
                        text_timestamps=self.text_timestamps,
                        logger_local_time=self.logger_local_time,
                    )
                    self.timestamp_col = self.base.timestamp_col
                    if not progress_bar:
                        print("[OK]")
                    self.dat_file_names.append(os.path.basename(f))
                except IndexError:
                    print("Only standard LOGR headertypes accepted")
                    break
                except Exception:
                    if not progress_bar:
                        print("[FAILED]")
<<<<<<< HEAD
                    # print("could not concat {0}".format(os.path.basename(f)))
                    log.exception("could not concat {0}".format(os.path.basename(f)))
=======
                    print(f"could not concat {os.path.basename(f)}")
                    logger.exception("could not concat {0}".format(os.path.basename(f)))
>>>>>>> 9972071e
                    break
            else:
                try:
                    s = LogrRead(
                        f,
                        text_timestamps=self.text_timestamps,
                        logger_local_time=self.logger_local_time,
                    )
                    self.base.data = pd.concat(
                        [self.base.data, s.data],
                        ignore_index=True,
                        axis=0,
                        join="outer",
                    )
                    if not str(s.filename).lower().endswith(("log", "diag")):
                        self.base.ch_info = pd.concat(
                            [self.base.ch_info, s.ch_info],
                            ignore_index=True,
                            axis=0,
                            join="outer",
                        )
                    if not progress_bar:
                        print("[OK]")
                    self.dat_file_names.append(os.path.basename(f))

                except Exception:
                    log.exception(f"could not concat {os.path.basename(f)}")
                    self.failed_files.append(f)
                    if not progress_bar:
                        print("[FAILED]")
                    print("could not concat {0}".format(os.path.basename(f)))
                    pass

            self.counter += 1

        self.data = self.base.data.copy()

        if out_file != "":
            self.out_file = out_file

        try:
            if str(self.dat_file_names[-1]).lower().endswith("dat"):
                self.ch_info = s.ch_info
                self.ch_list = s.ch_list
                self.site_info = s.site_info
                self.array = s.array

                self.data.reset_index(drop=True, inplace=True)
                self.base.ch_info["ch"] = self.base.ch_info["Channel:"].astype(int)

                try:
                    self.ch_info = (
                        self.base.ch_info.sort_values(by=["ch"])
                        .drop_duplicates(
                            subset=[
                                col
                                for col in self.array
                                if col in self.base.ch_info.columns
                            ],
                            ignore_index=True,
                        )
                        .drop(columns=["ch", "Channel"], axis=1, errors="ignore")
                    )
                except Exception:
                    log.exception("could not sort ch_info")
            else:
                self.site_info = self.base.site_info

            if drop_duplicates:
                log.info("Dropping duplicate timestamps")
                self.data = self.data.drop_duplicates(
                    subset=[self.timestamp_col], keep="first"
                )
            else:
                self.data = self.base.data
            self.data.reset_index(drop=True, inplace=True)

            self.first_timestamp = self.base.first_timestamp
            self.format_site_data()
            print("\n")
            log.info(f"Concatenation of {len(self.data)} rows complete")

        except UnboundLocalError:
            print("No files match to contatenate.")
            log.error(f"No files in {self.dat_dir} match to contatenate.")

        if len(self.failed_files) > 0:
            print(
                f"{len(self.failed_files)} files unable to be concatenated. See failed_files list"  # noqa: E501
            )

        if output_txt:
            self.data.to_csv(os.path.join(dat_dir, out_file), sep=",", index=False)

<<<<<<< HEAD
    def get_filtered_file_list(self) -> list:
        files = [
            os.path.join(self.dat_dir, f)
            for f in sorted(os.listdir(self.dat_dir))
            if self.file_filter in f  # type: ignore
            and self.filter2 in f
            and self.file_type in f
            and string_date_check(self.start_date, self.end_date, f)
        ]

        return files

=======
>>>>>>> 9972071e
    def output_txt_file(
        self,
        standard: bool = True,
        shift_timestamps: bool = False,
        out_file: str = "",
        **kwargs,
    ) -> None:
        out_dir = kwargs.get("out_dir", "")

        if shift_timestamps:
            os.makedirs(out_dir, exist_ok=True)
            file_date = (
                str(self.data.iloc[0][self.timestamp_col])
                .replace(" ", "_")
                .replace(":", ".")[:-3]
            )
            file_num = self.filename.split("_")[len(self.filename.split("_")) - 2]
            file_name = "{0}_{1}_{2}_meas.txt".format(
                self.site_number, file_date, file_num
            )
            output_name = os.path.join(out_dir, file_name)

            self.output_name = output_name
            output_file = open(output_name, "w+", encoding="utf-8")
            output_file.truncate()
            output_file.write(self.head)
            output_file.close()

            with open(output_name, "a", encoding="utf-8") as f:
                try:
                    self.site_info = self.site_info.replace(
                        self.first_timestamp, str(self.data.iloc[0][self.timestamp_col])
                    )
                except Exception:
                    print(
                        "couldn't rename 'Effective Date:' info in {0}".format(
                            output_name
                        )
                    )
                    log.exception(
                        "couldn't rename 'Effective Date:' info in {0}".format(
                            output_name
                        )
                    )
                self.site_info.to_csv(
                    f,
                    header=False,
                    sep="\t",
                    index=False,
                    index_label=False,
                    lineterminator="\n",
                )

            output_file.close()

            with open(output_name, "U") as f:
                text = f.read()
                while "\t\n" in text:
                    text = text.replace("\t\n", "\n")

            with open(output_name, "w") as f:
                f.write(text)

            with open(output_name, "a", encoding="utf-8") as f:
                self.data.round(6).to_csv(
                    f,
                    header=True,
                    sep="\t",
                    index=False,
                    index_label=False,
                    lineterminator="\n",
                )

            output_file.close()
            self.insert_blank_header_rows(output_name)

        if standard:
            if out_file != "":
                output_name = out_file
            else:
                output_name = self.out_file[:-4] + "_standard.txt"

            print(
                "\nOutputting file: {0}   ...   ".format(output_name),
                end="",
                flush=True,
            )
            log.info("\nOutputting file: {0}   ...   ".format(output_name))

            try:
                output_file = open(output_name, "w+", encoding="utf-8")
                output_file.truncate()
                # output_file.write(self.head)
                output_file.close()

                # write header
                with open(output_name, "a", encoding="utf-8") as f:
                    self.site_info.to_csv(
                        f,
                        header=False,
                        sep="\t",
                        index=False,
                        index_label=False,
                        lineterminator="\n",
                    )
                output_file.close()

                # write data
                with open(output_name, "a", encoding="utf-8") as f:
                    self.data.round(6).to_csv(
                        f,
                        header=True,
                        sep="\t",
                        index=False,
                        index_label=False,
                        lineterminator="\n",
                    )
                output_file.close()
                self.insert_blank_header_rows(output_name)
                print("[OK]")

            except Exception:
                print("[FAILED]")
                log.exception(f"Outputting {output_name} failed")

    def insert_blank_header_rows(self, filename: str):
        """insert blank rows when using shift_timestamps()

        ensures the resulting text file looks and feels like an
        original LOGR  export
        """
        header_section_headings = [
            "Site Properties",
            "File Properties",
            "Sensor History",
            "Data",
        ]

        blank_list = []
        field_lines = {}

        for h in header_section_headings:
            for i in locate_text_in_df_column(self.site_info, h):
                blank_list.append(i)
                field_lines[h] = i + 2

        skip_first_channel = True
        _channel = locate_text_in_df_column(self.site_info, "Channel:")
        for i in _channel:
            if skip_first_channel:
                skip_first_channel = False
            else:
                blank_list.append(i)

        f_read = open(filename, "r")
        contents = f_read.readlines()
        f_read.close()

        contents[field_lines[header_section_headings[0]]] = (
            header_section_headings[0] + "\n"
        )
        contents[field_lines[header_section_headings[1]]] = (
            header_section_headings[1] + "\n"
        )
        contents[field_lines[header_section_headings[2]]] = (
            header_section_headings[2] + "\n"
        )
        contents[field_lines[header_section_headings[3]]] = (
            header_section_headings[3] + "\n"
        )

        for i in list(reversed(sorted(blank_list))):
            contents.insert(i + 2, "\n")

        f_write = open(filename, "w")
        contents = "".join(contents)
        f_write.write(contents)
        f_write.close()


def shift_timestamps(
    txt_folder: str = "",
    out_folder: str = "",
    file_filter: str = "",
    start_date: str = "1970-01-01",
    end_date: str = "2150-12-31",
    seconds: int = 3600,
):
    """Takes as input a folder of exported standard text files and
    time to shift in seconds.

    Parameters
    ----------
    txt_folder : str
        path to folder with txt files to shift
    out_folder : str
        where to put the shifted files (in subfolder by default)
    file_filter : str
        filter for restricting file set
    start_date : str
        date filter "YYYY-mm-dd"
    end_date : str
        date filter "YYYY-mm-dd"
    seconds : int
        time in seconds to shift timestamps (default 3600)

    Returns
    -------
    obj
        text files with shifted timestamps; new file names include shifted
        timestamp.

    """
    if out_folder:
        out_dir = out_folder
    else:
        out_dir = os.path.join(txt_folder, "shifted_timestamps")

    os.makedirs(out_dir, exist_ok=True)

    files = [
        f
        for f in sorted(glob(txt_folder + "/" + "*.txt"))
        if file_filter in f and string_date_check(start_date, end_date, f)
    ]

    file_count = len(files)
    counter = 1
    start_time = datetime.now()

    for f in files:
        try:
            draw_progress_bar(counter, file_count, start_time)
            f = os.path.join(txt_folder, f)
            fut = LogrRead(filename=f)
            fut.format_site_data()
            fut.data[fut.timestamp_col] = pd.to_datetime(
                fut.data[fut.timestamp_col]
            ) + timedelta(seconds=seconds)
            fut.output_txt_file(
                shift_timestamps=True, standard=False, out_dir=out_dir, out_file=f
            )
        except pd.errors.EmptyDataError:
            pass

        except Exception:
            log.exception(f"unable to shift timestamps in {f}")

        counter += 1


LogrRead = LogrRead
logr_diag_columns = [
    "Stats_Timestamp",
    "VIN_RP_V_Avg",
    "VIN_RP_V_Min",
    "VIN_RP_V_Max",
    "VIN_RP_V_SD",
    "12_4V_V_Avg",
    "12_4V_V_Min",
    "12_4V_V_Max",
    "12_4V_V_SD",
    "12_4V_mA_Avg",
    "12_4V_mA_Min",
    "12_4V_mA_Max",
    "12_4V_mA_SD",
    "3_3V_V_Avg",
    "3_3V_V_Min",
    "3_3V_V_Max",
    "3_3V_V_SD",
    "3_3V_mA_Avg",
    "3_3V_mA_Min",
    "3_3V_mA_Max",
    "3_3V_mA_SD",
    "COMA EXC_V_Avg",
    "COMA EXC_V_Min",
    "COMA EXC_V_Max",
    "COMA EXC_V_SD",
    "COMA EXC_mA_Avg",
    "COMA EXC_mA_Min",
    "COMA EXC_mA_Max",
    "COMA EXC_mA_SD",
    "COMB EXC_V_Avg",
    "COMB EXC_V_Min",
    "COMB EXC_V_Max",
    "COMB EXC_V_SD",
    "COMB EXC_mA_Avg",
    "COMB EXC_mA_Min",
    "COMB EXC_mA_Max",
    "COMB EXC_mA_SD",
    "+VIN_RP_Avg",
    "+VIN_RP_Min",
    "+VIN_RP_Max",
    "+VIN_RP_SD",
    "13_3V_V_Avg",
    "13_3V_V_Min",
    "13_3V_V_Max",
    "13_3V_V_SD",
    "15V_V_Avg",
    "15V_V_Min",
    "15V_V_Max",
    "15V_V_SD",
    "12V_V_Avg",
    "12V_V_Min",
    "12V_V_Max",
    "12V_V_SD",
    "5V_V_Avg",
    "5V_V_Min",
    "5V_V_Max",
    "5V_V_SD",
    "-VIN_RP_V_Avg",
    "-VIN_RP_V_Min",
    "-VIN_RP_V_Max",
    "-VIN_RP_V_SD",
    "-15V_V_Avg",
    "-15V_V_Min",
    "-15V_V_Max",
    "-15V_V_SD",
    "12V_mA_Avg",
    "12V_mA_Min",
    "12V_mA_Max",
    "12V_mA_SD",
]

logr_log_columns = [
    "Timestamp",
    "EpochTime",
    "EventType",
    "Description",
    "Details",
]<|MERGE_RESOLUTION|>--- conflicted
+++ resolved
@@ -306,6 +306,33 @@
             self.e = e
             print("Warning: error processing site_info: {}".format(e))
             log.exception(f"Cannot parse site info: {e}")
+
+    def get_filtered_file_list(self, pre_filtered_list: List[str] = None) -> list:
+        """Get filtered list of files based on filter criteria.
+        
+        Parameters
+        ----------
+        pre_filtered_list : List[str], optional
+            List of files to apply filters to. If None, uses directory contents.
+        """
+        if pre_filtered_list is not None:
+            files = [
+                f for f in pre_filtered_list
+                if self.file_filter in f
+                and self.filter2 in f
+                and self.file_type in f
+                and string_date_check(self.start_date, self.end_date, os.path.basename(f))
+            ]
+        else:
+            files = [
+                os.path.join(self.dat_dir, f)
+                for f in sorted(os.listdir(self.dat_dir))
+                if self.file_filter in f
+                and self.filter2 in f
+                and self.file_type in f
+                and string_date_check(self.start_date, self.end_date, f)
+            ]
+        return files
 
     def get_filtered_file_list(self, pre_filtered_list: List[str] = None) -> list:
         """Get filtered list of files based on filter criteria.
@@ -531,13 +558,8 @@
                 except Exception:
                     if not progress_bar:
                         print("[FAILED]")
-<<<<<<< HEAD
-                    # print("could not concat {0}".format(os.path.basename(f)))
+                    # print(f"could not concat {os.path.basename(f)}")
                     log.exception("could not concat {0}".format(os.path.basename(f)))
-=======
-                    print(f"could not concat {os.path.basename(f)}")
-                    logger.exception("could not concat {0}".format(os.path.basename(f)))
->>>>>>> 9972071e
                     break
             else:
                 try:
@@ -632,7 +654,6 @@
         if output_txt:
             self.data.to_csv(os.path.join(dat_dir, out_file), sep=",", index=False)
 
-<<<<<<< HEAD
     def get_filtered_file_list(self) -> list:
         files = [
             os.path.join(self.dat_dir, f)
@@ -645,8 +666,6 @@
 
         return files
 
-=======
->>>>>>> 9972071e
     def output_txt_file(
         self,
         standard: bool = True,
